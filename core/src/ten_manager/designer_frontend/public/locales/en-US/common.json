{
  "tenFramework": "TEN Framework",
  "ten": "TEN",
  "header": {
    "title": "Ten Manager",
    "menuApp": {
      "title": "App",
      "loadApp": "Load App",
      "loadAppSuccess": "App loaded successfully",
      "loadAppFailed": "Failed to load app",
      "reloadApp": "Reload App",
      "reloadAppDescription": "Reload app(s) will close the current workspace. All unsaved changes will be lost.",
      "reloadAppConfirmation": "Are you sure you want to reload the app {{name}}?",
      "reloadAppSuccess": "App reloaded successfully",
      "reloadAppFailed": "Failed to reload app",
      "reloadAllApps": "Reload All Apps",
      "reloadAllAppsSuccess": "All apps reloaded successfully",
      "reloadAllAppsFailed": "Failed to reload all apps",
      "reloadAllAppsConfirmation": "Are you sure you want to reload all apps?",
      "unloadApp": "Unload App",
      "unloadAppSuccess": "App unloaded successfully",
      "unloadAppFailed": "Failed to unload app",
      "installAll": "Install All",
      "manageLoadedApps": "Manage Loaded App(s)",
      "runApp": "Run App",
      "openAppFolder": "Open App Folder",
      "createApp": "Create App",
      "about": "About App"
    },
    "menuGraph": {
      "title": "Graph",
      "loadGraph": "Load Graph",
      "autoLayout": "Auto Layout",
      "selectLoadedApp": "Select a Loaded App",
      "addNode": "Add Node",
      "addConnection": "Add Connection",
      "addConnectionFromNode": "Add Connection from {{node}}",
      "addConnectionToNode": "Add Connection to {{node}}",
      "about": "About Graph"
    },
    "menuHelp": {
      "title": "Help",
      "about": "About TEN Manager Designer"
    },
    "menuDesigner": {
      "title": "Designer",
      "about": "About Designer",
      "preferences": "Preferences"
    },
    "menuExtension": {
      "title": "Extensions",
      "openExtensionStore": "Open Extension Store",
<<<<<<< HEAD
      "startRTCInteraction": "Start RTC Interaction",
=======
      "startRTCInteraction": "Talk to TEN AI Agent",
>>>>>>> 90fdd250
      "configTrulienceAvatar": "Configure Trulience Avatar",
      "about": "About Extensions"
    },
    "menuTenAgentTools": {
      "title": "TEN Agent Tools"
    },
    "language": {
      "title": "Language",
      "enUS": "English",
      "zhCN": "中文(简体)",
      "zhTW": "中文(繁體)",
      "jaJP": "日本語"
    },
    "theme": {
      "title": "Theme",
      "light": "Light",
      "dark": "Dark",
      "system": "System"
    },
    "officialSite": "Official Site",
    "poweredBy": "Powered by",
    "poweredByTenFramework": "Powered by <0></0>",
    "github": "GitHub",
    "tryTENAgent": "Try TEN Agent",
    "currentVersion": "Current Version",
    "latestVersion": "Latest Version",
    "currentIsLatest": "Current is the latest version",
    "currentIsLatestDescription": "You are using the latest version of TEN Framework.\nMore information about the latest version can be found on the <0>TEN Framework GitHub Release Page</0>.",
    "newVersionAvailable": "New version available",
    "newVersionAvailableDescription": "A new version of TEN Framework is available.\nMore information about the new version can be found on the <0>TEN Framework GitHub Release Page</0>."
  },
  "action": {
    "edit": "Edit",
    "delete": "Delete",
    "pinToDock": "Pin to Dock",
    "save": "Save",
    "discard": "Discard",
    "launchTerminal": "Launch terminal",
    "ok": "OK",
    "cancel": "Cancel",
    "selected": "Selected",
    "autoStart": "Auto Start",
    "confirm": "Confirm",
    "upstream": "Upstream",
    "downstream": "Downstream",
    "popout": "Popout",
    "close": "Close",
    "closeAllTabs": "Close All Tabs",
    "unsaved": "unsaved",
    "launchLogViewer": "View Logs",
    "stop": "Stop",
    "search": "Search",
    "current": "Current",
    "run": "Run",
    "viewDetails": "View Details",
    "reset": "Reset",
    "chooseBaseDir": "Choose Base Dir",
    "deleteNodeConfirmationWithName": "Are you sure you want to delete the node {{name}}?",
    "update": "Update",
    "create": "Create",
    "deleteConnectionConfirmation": "Are you sure you want to delete the connection?",
    "deleteConnectionSuccess": "Connection deleted successfully",
    "deleteConnectionFailed": "Failed to delete connection",
    "replaceNode": "Replace Node with ...",
<<<<<<< HEAD
    "manageApps": "Manage Apps"
=======
    "manageApps": "Manage Apps",
    "runApp": "Run"
>>>>>>> 90fdd250
  },
  "toast": {
    "saveFileSuccess": "File saved successfully",
    "saveFileFailed": "Failed to save file",
    "fetchFileContentFailed": "Failed to fetch file content"
  },
  "popup": {
    "editor": {
      "confirmSaveFile": "Are you sure you want to save the file?",
      "confirmSaveChanges": "Do you want to save the changes?",
      "confirmCloseAllTabs": "Are you sure you want to close all tabs? All unsaved changes will be lost.",
      "confirmChangePosition": "Are you sure you want to change the position? All unsaved changes will be lost."
    },
    "selectGraph": {
      "title": "Select App/Graph",
      "app": "App",
      "graph": "Graph",
      "select": "Select",
      "selected": "Selected",
      "unspecified": "<Unspecified>",
      "current": "Current",
      "updateSuccess": "App/Graph updated successfully"
    },
    "customNodeConn": {
      "srcTitle": "Node[{{source}}] Connection",
      "connectTitle": "Connection Details",
      "title": "Connection",
      "filters": "Filters"
    },
    "node": {
      "properties": "Properties"
    },
    "logViewer": {
      "title": "Log Viewer",
      "appInstall": "App Install",
      "filteredByAddon": "Filter logs by Addon",
      "noAddons": "No Available Addons",
      "noMatchedAddons": "No matched addons",
      "noLogs": "No logs to display.",
      "cleanLogs": "Clean Logs"
    },
    "default": {
      "defaultLabelForAppRun": "Default label for app run",
      "errorFolderPathEmpty": "The folder path cannot be empty.",
      "errorGetBaseDir": "Failed to get base dir",
      "errorOpenAppFolder": "Failed to open app folder",
      "errorUnknown": "An unknown error occurred."
    },
    "apps": {
      "manager": "Apps Manager",
      "tableCaption": "A list of your loaded apps.",
      "baseDir": "Base Dir",
      "run": "Run App",
      "runScript": "Run Script",
      "runScriptPlaceholder": "Enter the script to run",
      "create": "Create App",
      "createAppSuccess": "App created successfully",
      "createAppFailed": "Failed to create app",
      "templateType": "Template Type",
      "templateTypeDescription": "Select the template type for the app.",
      "templateLanguage": "Template Language",
      "templateLanguageDescription": "Select the language for the app.",
      "templateName": "Template Name",
      "templateNameDescription": "Select the template name for the app.",
      "templateVersion": "Template Version",
      "templateVersionDescription": "Select the template version for the app.",
      "appName": "App Name",
      "appNameDescription": "Enter the name for the app.",
      "baseDirDescription": "Select the base directory for the app.",
      "run_opts": "Options",
      "run_with_agent": "Run with TEN Agent"
    },
    "graph": {
      "title": "Node",
      "titleAddNode": "Add Node",
      "graphId": "Graph ID",
      "nodeName": "Node Name",
      "addonName": "Addon Name",
      "searchAddon": "Search Addon",
      "noAddonFound": "No addon found",
      "useInputAddon": "Use '{{addonName}}'",
      "property": "Property",
      "addNode": "Add Node",
      "addNodeSuccess": "Node added successfully",
      "addNodeError": "Failed to add node",
      "graphError": "Failed to load graph",
      "addonError": "Failed to load addon",
      "deleteNodeSuccess": "Node deleted successfully",
      "deleteNodeFailed": "Failed to delete node",
      "titleAddConnection": "Add Connection",
      "sameNodeError": "Source and destination nodes cannot be the same",
      "srcExtension": "Source Extension",
      "destExtension": "Destination Extension",
      "messageType": "Message Type",
      "messageName": "Message Name",
      "addConnection": "Add Connection",
      "titleUpdateNodePropertyByName": "Update [{{name}}] Property",
      "updateNodeProperty": "Update Property",
      "graphName": "Graph Name",
      "updateNodePropertySuccess": "Node property updated successfully",
      "updateNodePropertyFailed": "Failed to update node property",
      "noPropertySchema": "No property schema found",
      "titleReplaceNode": "Replace Node[{{name}}] with ...",
      "replaceNode": "Replace Node",
      "replaceNodeSuccess": "Node replaced successfully",
      "replaceNodeFailed": "Failed to replace node"
    },
    "doc": {
      "title": "{{name}}"
    }
  },
  "dock": {
    "notSelected": "Not Tab Selected",
    "dockSide": "Dock Side",
    "left": "Left",
    "right": "Right",
    "bottom": "Bottom"
  },
  "dataTable": {
    "no": "No.",
    "name": "Name",
    "upstream": "Upstream",
    "downstream": "Downstream",
    "type": "Type",
    "source": "Source",
    "target": "Target",
    "actions": "Actions",
    "viewDetails": "View Details",
    "delete": "Delete",
    "openMenu": "Open Menu",
    "noResults": "No results."
  },
  "extensionStore": {
    "extension": "Extension",
    "title": "Extension Store",
    "readOnly": "Read Only",
    "compatible": "Compatible",
    "dependencies": "Dependencies",
    "searchPlaceholder": "Search Extensions...",
    "installedWithSum": "{{count}} of {{total}} Installed",
    "openAGraphToInstall": "Open a graph to install extensions",
    "noMatchResult": "No match results",
    "matchResult": "{{count}} match results",
    "install": "Install",
    "installed": "Installed",
    "filter": {
      "showUninstalled": "Uninstalled",
      "showInstalled": "Installed",
      "sort": "Sort",
      "sort-default": "Default",
      "sort-name": "Name",
      "sort-name-desc": "Name (Desc)",
      "type": "Type"
    },
    "extensionTitle": "Extension: {{name}}",
    "os-arch": "OS/Arch",
    "selectOsArch": "Select OS/Arch",
    "os-arch-default": "Default",
    "version": "Version",
    "hash": "HASH",
    "versionHistory": "Version History",
    "selectVersion": "Select a version",
    "versionLatest": "Latest",
    "localAddonTip": "(local)",
    "tags": "Tags"
  },
  "rtcInteraction": {
<<<<<<< HEAD
    "title": "RTC Interaction"
=======
    "title": "Realtime Voice AI Agent"
>>>>>>> 90fdd250
  },
  "trulienceConfig": {
    "title": "Trulience Avatar Configuration",
    "enabled": "Enabled",
    "trulienceAvatarId": "Trulience Avatar ID",
    "trulienceAvatarToken": "Trulience Avatar Token",
    "trulienceSdkUrl": "Trulience SDK URL",
    "trulienceAnimationURL": "Trulience Animation URL"
  },
<<<<<<< HEAD
=======
  "rtc": {
    "videoSource": {
      "camera": "Camera",
      "screen": "Screen",
      "cameraPlaceholder": "Select a camera"
    }
  },
>>>>>>> 90fdd250
  "statusBar": {
    "appsLoadedWithCount": "{{count}} app(s) loaded",
    "appsError": "Failed to get apps",
    "workspace": {
      "title": "Currently Working in",
      "baseDir": "Base Dir",
      "graphName": "Graph Name"
    },
    "feedback": {
      "title": "Feedback"
    }
  },
  "preferences": {
    "general": {
      "title": "General",
      "language": "Language",
      "theme": "Theme"
    },
    "log": {
      "title": "Log",
      "maxLines": "Max Lines",
      "maxLinesDescription": "The maximum number of lines to display in the log viewer."
    },
    "save": "Save",
    "cancel": "Cancel",
    "saved": "Saved",
    "savedSuccess": "Preferences {{key}} saved successfully"
  },
  "components": {
    "combobox": {
      "create": "Create {{query}}",
      "placeholder": "Search or create new",
      "noItems": "No items",
      "enterValueToCreate": "Enter a value to create a new one"
    },
    "messageList": {
      "noMessages": "No messages yet."
    }
  }
}<|MERGE_RESOLUTION|>--- conflicted
+++ resolved
@@ -50,11 +50,7 @@
     "menuExtension": {
       "title": "Extensions",
       "openExtensionStore": "Open Extension Store",
-<<<<<<< HEAD
-      "startRTCInteraction": "Start RTC Interaction",
-=======
       "startRTCInteraction": "Talk to TEN AI Agent",
->>>>>>> 90fdd250
       "configTrulienceAvatar": "Configure Trulience Avatar",
       "about": "About Extensions"
     },
@@ -119,12 +115,8 @@
     "deleteConnectionSuccess": "Connection deleted successfully",
     "deleteConnectionFailed": "Failed to delete connection",
     "replaceNode": "Replace Node with ...",
-<<<<<<< HEAD
-    "manageApps": "Manage Apps"
-=======
     "manageApps": "Manage Apps",
     "runApp": "Run"
->>>>>>> 90fdd250
   },
   "toast": {
     "saveFileSuccess": "File saved successfully",
@@ -292,11 +284,7 @@
     "tags": "Tags"
   },
   "rtcInteraction": {
-<<<<<<< HEAD
-    "title": "RTC Interaction"
-=======
     "title": "Realtime Voice AI Agent"
->>>>>>> 90fdd250
   },
   "trulienceConfig": {
     "title": "Trulience Avatar Configuration",
@@ -306,8 +294,6 @@
     "trulienceSdkUrl": "Trulience SDK URL",
     "trulienceAnimationURL": "Trulience Animation URL"
   },
-<<<<<<< HEAD
-=======
   "rtc": {
     "videoSource": {
       "camera": "Camera",
@@ -315,7 +301,6 @@
       "cameraPlaceholder": "Select a camera"
     }
   },
->>>>>>> 90fdd250
   "statusBar": {
     "appsLoadedWithCount": "{{count}} app(s) loaded",
     "appsError": "Failed to get apps",
